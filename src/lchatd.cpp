--- conflicted
+++ resolved
@@ -622,12 +622,7 @@
     if (fork_daemon) daemon();
     else umask(0117);
 
-<<<<<<< HEAD
     open_unix_socket();
-=======
-    // Open the Unix domain socket.
-    chat_server.open(sock_path);
->>>>>>> e4128826
 
     // Change the group of the socket and of us.
     if (not chat_group.empty())
